--- conflicted
+++ resolved
@@ -864,15 +864,10 @@
 			return "", errors.Wrap(err, "error retrieving verify response")
 		}
 
-<<<<<<< HEAD
 		defer res.Body.Close()
 
-		// At this point, if device trust is enabled we need to go on that tangent
-		doc, err := goquery.NewDocumentFromResponse(res)
-=======
 		//try to extract sid
 		doc, err := goquery.NewDocumentFromReader(res.Body)
->>>>>>> 8c1b6fe0
 		if err != nil {
 			return "", errors.Wrap(err, "error parsing document")
 		}
